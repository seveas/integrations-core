{
<<<<<<< HEAD
  "categories": [
    "orchestration",
    "containers"
  ],
  "creates_events": false,
  "display_name": "Kubernetes State",
  "guid": "fa0e4395-3eae-4df8-88f2-9d7075c21a2d",
  "is_public": true,
  "maintainer": "help@datadoghq.com",
  "manifest_version": "1.0.0",
  "metric_prefix": "kubernetes_state.",
  "metric_to_check": "kubernetes_state.container.running",
  "name": "kubernetes_state",
  "public_title": "Kubernetes State",
  "short_description": "Capture Pod scheduling events, track the status of your Kubelets, and more.",
  "support": "core",
  "supported_os": [
    "linux",
    "mac_os",
    "windows"
  ],
  "type": "check",
  "integration_id": "kubernetes-state",
=======
  "manifest_version": "2.0.0",
  "app_uuid": "da79704f-b8b0-4a41-9ebe-a3772e939ae8",
  "app_id": "kubernetes-state",
  "display_on_public_website": true,
  "tile": {
    "overview": "README.md#Overview",
    "configuration": "README.md#Setup",
    "support": "README.md#Support",
    "changelog": "CHANGELOG.md",
    "description": "Capture Pod scheduling events, track the status of your Kubelets, and more.",
    "title": "Kubernetes State",
    "media": [],
    "classifier_tags": [
      "Supported OS::Linux",
      "Supported OS::macOS",
      "Supported OS::Windows",
      "Category::Orchestration",
      "Category::Containers"
    ]
  },
  "author": {
    "support_email": "help@datadoghq.com",
    "name": "Datadog",
    "homepage": "https://www.datadoghq.com",
    "sales_email": "info@datadoghq.com"
  },
  "oauth": {},
>>>>>>> 076cd0ec
  "assets": {
    "integration": {
      "source_type_name": "Kubernetes State",
      "configuration": {
        "spec": "assets/configuration/spec.yaml"
      },
      "events": {
        "creates_events": false
      },
      "metrics": {
        "prefix": "kubernetes_state.",
        "check": "kubernetes_state.container.running",
        "metadata_path": "metadata.csv"
      },
      "service_checks": {
        "metadata_path": "assets/service_checks.json"
      }
    }
  }
}<|MERGE_RESOLUTION|>--- conflicted
+++ resolved
@@ -1,29 +1,4 @@
 {
-<<<<<<< HEAD
-  "categories": [
-    "orchestration",
-    "containers"
-  ],
-  "creates_events": false,
-  "display_name": "Kubernetes State",
-  "guid": "fa0e4395-3eae-4df8-88f2-9d7075c21a2d",
-  "is_public": true,
-  "maintainer": "help@datadoghq.com",
-  "manifest_version": "1.0.0",
-  "metric_prefix": "kubernetes_state.",
-  "metric_to_check": "kubernetes_state.container.running",
-  "name": "kubernetes_state",
-  "public_title": "Kubernetes State",
-  "short_description": "Capture Pod scheduling events, track the status of your Kubelets, and more.",
-  "support": "core",
-  "supported_os": [
-    "linux",
-    "mac_os",
-    "windows"
-  ],
-  "type": "check",
-  "integration_id": "kubernetes-state",
-=======
   "manifest_version": "2.0.0",
   "app_uuid": "da79704f-b8b0-4a41-9ebe-a3772e939ae8",
   "app_id": "kubernetes-state",
@@ -51,7 +26,6 @@
     "sales_email": "info@datadoghq.com"
   },
   "oauth": {},
->>>>>>> 076cd0ec
   "assets": {
     "integration": {
       "source_type_name": "Kubernetes State",
