# OpenMetrics Integration

## Overview

Extract custom metrics from any OpenMetrics or Prometheus endpoints.

<div class="alert alert-warning">All the metrics retrieved by this integration are considered <a href="https://docs.datadoghq.com/developers/metrics/custom_metrics">custom metrics</a>.</div>

The integration is compatible with both the [Prometheus exposition format][12] as well as with the [OpenMetrics specification][13].

## Setup

Follow the instructions below to install and configure this check for an Agent running on a host. For containerized environments, see the [Autodiscovery Integration Templates][1] for guidance on applying these instructions.

### Installation

The OpenMetrics check is packaged with the [Datadog Agent starting version 6.6.0][2].

### Configuration

Edit the `openmetrics.d/conf.yaml` file at the root of your [Agent's configuration directory][3]. See the [sample openmetrics.d/conf.yaml][4] for all available configuration options.

For each instance the following parameters are required:

| Parameter        | Description                                                                                                                                                                                                                                                              |
| ---------------- | ------------------------------------------------------------------------------------------------------------------------------------------------------------------------------------------------------------------------------------------------------------------------ |
| `openmetrics_endpoint` | The URL where your application metrics are exposed in Prometheus or OpenMetrics format (must be unique).                                                                                                                         |
| `namespace`      | The namespace to prepend to all metrics.                                                                                                                                                                                                                                 |
| `metrics`        | A list of metrics to retrieve as custom metrics. Add each metric to the list as `metric_name` or `metric_name: renamed` to rename it. The metrics are interpreted as regular expressions. Use `".*"` as a wildcard (`metric.*`) to fetch all matching metrics. **Note**: Regular expressions can potentially send a lot of custom metrics. |

**Note**: This is a new default OpenMetrics check example as of Datadog Agent version 7.32.0. If you previously implemented this integration, see the [legacy example][5].

**Note**: Starting in Datadog Agent v7.32.0, in adherence to the [OpenMetrics specification standard][11], counter names ending in `_total` must be specified without the `_total` suffix. For example, to collect `promhttp_metric_handler_requests_total`, specify the metric name `promhttp_metric_handler_requests`. This submits to Datadog the metric name appended with `.count`, `promhttp_metric_handler_requests.count`.

**Note**: This check has a limit of 2000 metrics per instance. The number of returned metrics is indicated when running the Datadog Agent [status command][6]. You can specify the metrics you are interested in by editing the configuration. To learn how to customize the metrics to collect, see the [Prometheus and OpenMetrics Metrics Collection][7] for more detailed instructions. If you need to monitor more metrics, contact [Datadog support][8].

For more configurations, see [Prometheus and OpenMetrics Metrics Collection][7].

### Validation

[Run the Agent's status subcommand][6] and look for `openmetrics` under the Checks section.

## Data Collected

### Metrics

All metrics collected by the OpenMetrics check are forwarded to Datadog as custom metrics.

### Events

The OpenMetrics check does not include any events.

### Service Checks

The OpenMetrics check does not include any service checks.

## Troubleshooting

### High custom metrics billing

OpenMetrics configurations with generic wildcard values for the `metrics` option have significant impact on custom metrics billing.

Datadog recommends that you use specific metric names or partial metric name matches for more precise collection.

<<<<<<< HEAD
### Errors parsing the OpenMetrics payload with Agent 7.46
=======
### Missing untyped metrics

By default, the integration skips metrics that come without a type on a Prometheus exposition. If you want to collect untyped metrics, you must explicitly specify their type in the `metrics` mapping, for example:

```yaml
  metrics:
    - "metric_without_type":
        "type": "gauge"
```

Remember that metric names can be specified as regular expressions, making it possible to specify the type for a set of metrics without listing all of them individually.

### Errors parsing the OpenMetrics payload with Agent 7.46 and above
>>>>>>> 35670741

The version of this integration shipped with version 7.46 of the Agent gives preference by default to the OpenMetrics format when requesting metrics from the metrics endpoint. It does so by setting the `Accept` header to `application/openmetrics-text;version=1.0.0,application/openmetrics-text;version=0.0.1;q=0.75,text/plain;version=0.0.4;q=0.5,*/*;q=0.1`. This was done in combination with dynamically determining which scraper to use based on the `Content-Type` it receives from the server, to reduce the need for manual setup.

Previous versions defaulted to `text/plain`, which normally results in the server returning metrics in the Prometheus exposition format. This means that updating to this version of the integration may result in switching from the Prometheus format to the OpenMetrics format.

Although the behavior should remain the same in most circumstances, some applications return metrics in a format that is not fully OpenMetrics-compliant, despite setting the `Content-Type` to signal the use of the OpenMetrics standard format. This may cause our integration to report errors while parsing the metrics payload.

If you see parsing errors when scraping the OpenMetrics endpoint with this new version, you can force the use of the less strict Prometheus format by manually setting the `Accept` header that the integration sends to `text/plain` using the `headers` option in the [configuration file][14]. For instance: 

```yaml
## All options defined here are available to all instances.
#
init_config:
  ...
instances:
  - openmetrics_endpoint: <OPENMETRICS_ENDPOINT>
    ...
    headers:
      Accept: text/plain
```

Need help? Contact [Datadog support][8].

## Further Reading

- [Configuring a OpenMetrics Check][9]
- [Writing a custom OpenMetrics Check][10]

[1]: https://docs.datadoghq.com/agent/kubernetes/integrations/
[2]: https://docs.datadoghq.com/getting_started/integrations/prometheus/?tab=docker#configuration
[3]: https://docs.datadoghq.com/agent/guide/agent-configuration-files/#agent-configuration-directory
[4]: https://github.com/DataDog/integrations-core/blob/master/openmetrics/datadog_checks/openmetrics/data/conf.yaml.example
[5]: https://github.com/DataDog/integrations-core/blob/7.30.x/openmetrics/datadog_checks/openmetrics/data/conf.yaml.example
[6]: https://docs.datadoghq.com/agent/guide/agent-commands/#agent-status-and-information
[7]: https://docs.datadoghq.com/getting_started/integrations/prometheus/
[8]: https://docs.datadoghq.com/help/
[9]: https://docs.datadoghq.com/agent/openmetrics/
[10]: https://docs.datadoghq.com/developers/openmetrics/
[11]: https://github.com/OpenObservability/OpenMetrics/blob/main/specification/OpenMetrics.md#suffixes
[12]: https://prometheus.io/docs/instrumenting/exposition_formats/#text-based-format
[13]: https://github.com/OpenObservability/OpenMetrics/blob/main/specification/OpenMetrics.md#suffixes
[14]: https://github.com/DataDog/integrations-core/blob/7.46.x/openmetrics/datadog_checks/openmetrics/data/conf.yaml.example#L537-L546<|MERGE_RESOLUTION|>--- conflicted
+++ resolved
@@ -62,9 +62,6 @@
 
 Datadog recommends that you use specific metric names or partial metric name matches for more precise collection.
 
-<<<<<<< HEAD
-### Errors parsing the OpenMetrics payload with Agent 7.46
-=======
 ### Missing untyped metrics
 
 By default, the integration skips metrics that come without a type on a Prometheus exposition. If you want to collect untyped metrics, you must explicitly specify their type in the `metrics` mapping, for example:
@@ -77,8 +74,7 @@
 
 Remember that metric names can be specified as regular expressions, making it possible to specify the type for a set of metrics without listing all of them individually.
 
-### Errors parsing the OpenMetrics payload with Agent 7.46 and above
->>>>>>> 35670741
+### Errors parsing the OpenMetrics payload with Agent 7.46
 
 The version of this integration shipped with version 7.46 of the Agent gives preference by default to the OpenMetrics format when requesting metrics from the metrics endpoint. It does so by setting the `Accept` header to `application/openmetrics-text;version=1.0.0,application/openmetrics-text;version=0.0.1;q=0.75,text/plain;version=0.0.4;q=0.5,*/*;q=0.1`. This was done in combination with dynamically determining which scraper to use based on the `Content-Type` it receives from the server, to reduce the need for manual setup.
 
