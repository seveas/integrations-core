{
<<<<<<< HEAD
  "maintainer": "help@datadoghq.com",
  "manifest_version": "1.0.0",
  "metric_prefix": "tcp_queue.",
  "metric_to_check": "tcp_queue.read_buffer_max_usage_pct",
  "name": "tcp_queue_length",
  "short_description": "Track the size of the TCP buffers with Datadog.",
  "guid": "0468b098-43bd-4157-8a01-14065cfdcb7b",
  "support": "core",
  "supported_os": [
    "linux"
  ],
  "public_title": "TCP Queue Length",
  "categories": [
    "network"
  ],
  "type": "check",
  "is_public": true,
  "display_name": "TCP Queue Length",
  "creates_events": false,
  "integration_id": "tcp-queue-length",
=======
  "manifest_version": "2.0.0",
  "app_uuid": "2c48a360-9fbb-4cd6-9316-0e9afd9926c8",
  "app_id": "tcp-queue-length",
  "display_on_public_website": true,
  "tile": {
    "overview": "README.md#Overview",
    "configuration": "README.md#Setup",
    "support": "README.md#Support",
    "changelog": "CHANGELOG.md",
    "description": "Track the size of the TCP buffers with Datadog.",
    "title": "TCP Queue Length",
    "media": [],
    "classifier_tags": [
      "Supported OS::Linux",
      "Category::Network"
    ]
  },
  "author": {
    "support_email": "help@datadoghq.com",
    "name": "Datadog",
    "homepage": "https://www.datadoghq.com",
    "sales_email": "info@datadoghq.com"
  },
  "oauth": {},
>>>>>>> 076cd0ec
  "assets": {
    "integration": {
      "source_type_name": "TCP Queue Length",
      "configuration": {},
      "events": {
        "creates_events": false
      },
      "metrics": {
        "prefix": "tcp_queue.",
        "check": "tcp_queue.read_buffer_max_usage_pct",
        "metadata_path": "metadata.csv"
      },
      "service_checks": {
        "metadata_path": "assets/service_checks.json"
      }
    }
  }
}<|MERGE_RESOLUTION|>--- conflicted
+++ resolved
@@ -1,26 +1,4 @@
 {
-<<<<<<< HEAD
-  "maintainer": "help@datadoghq.com",
-  "manifest_version": "1.0.0",
-  "metric_prefix": "tcp_queue.",
-  "metric_to_check": "tcp_queue.read_buffer_max_usage_pct",
-  "name": "tcp_queue_length",
-  "short_description": "Track the size of the TCP buffers with Datadog.",
-  "guid": "0468b098-43bd-4157-8a01-14065cfdcb7b",
-  "support": "core",
-  "supported_os": [
-    "linux"
-  ],
-  "public_title": "TCP Queue Length",
-  "categories": [
-    "network"
-  ],
-  "type": "check",
-  "is_public": true,
-  "display_name": "TCP Queue Length",
-  "creates_events": false,
-  "integration_id": "tcp-queue-length",
-=======
   "manifest_version": "2.0.0",
   "app_uuid": "2c48a360-9fbb-4cd6-9316-0e9afd9926c8",
   "app_id": "tcp-queue-length",
@@ -45,7 +23,6 @@
     "sales_email": "info@datadoghq.com"
   },
   "oauth": {},
->>>>>>> 076cd0ec
   "assets": {
     "integration": {
       "source_type_name": "TCP Queue Length",
