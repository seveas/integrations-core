# (C) Datadog, Inc. 2021-present
# All rights reserved
# Licensed under a 3-clause BSD style license (see LICENSE)

# This file is autogenerated.
# To change this file you should edit assets/configuration/spec.yaml and then run the following commands:
#     ddev -x validate config -s <INTEGRATION_NAME>
#     ddev -x validate models -s <INTEGRATION_NAME>

from datadog_checks.base.utils.models.fields import get_default_field_value


def shared_queue_manager_process(field, value):
    return get_default_field_value(field, value)


<<<<<<< HEAD
=======
def shared_queue_manager_process_limit(field, value):
    return 1


>>>>>>> dedf3bc7
def shared_service(field, value):
    return get_default_field_value(field, value)


def instance_auto_discover_channels(field, value):
    return True


def instance_auto_discover_queues(field, value):
    return False


def instance_channel_status_mapping(field, value):
    return get_default_field_value(field, value)


def instance_channels(field, value):
    return get_default_field_value(field, value)


def instance_collect_reset_queue_metrics(field, value):
    return True


def instance_collect_statistics_metrics(field, value):
    return False


def instance_connection_name(field, value):
    return get_default_field_value(field, value)


def instance_convert_endianness(field, value):
    return False


def instance_disable_generic_tags(field, value):
    return False


def instance_empty_default_hostname(field, value):
    return False


def instance_host(field, value):
    return 'localhost'


def instance_metric_patterns(field, value):
    return get_default_field_value(field, value)


def instance_min_collection_interval(field, value):
    return 15


def instance_mqcd_version(field, value):
    return 6


def instance_override_hostname(field, value):
    return False


def instance_password(field, value):
    return get_default_field_value(field, value)


def instance_port(field, value):
    return 1414


<<<<<<< HEAD
def instance_process_isolation(field, value):
    return False


=======
>>>>>>> dedf3bc7
def instance_queue_manager_process(field, value):
    return get_default_field_value(field, value)


def instance_queue_manager_timezone(field, value):
    return 'Etc/UTC'


def instance_queue_patterns(field, value):
    return get_default_field_value(field, value)


def instance_queue_regex(field, value):
    return get_default_field_value(field, value)


def instance_queue_tag_re(field, value):
    return get_default_field_value(field, value)


def instance_queues(field, value):
    return get_default_field_value(field, value)


def instance_service(field, value):
    return get_default_field_value(field, value)


def instance_ssl_auth(field, value):
    return False


def instance_ssl_certificate_label(field, value):
    return get_default_field_value(field, value)


def instance_ssl_cipher_spec(field, value):
    return get_default_field_value(field, value)


def instance_ssl_key_repository_location(field, value):
    return '/var/mqm/ssl-db/client/KeyringClient'


def instance_tags(field, value):
    return get_default_field_value(field, value)


def instance_timeout(field, value):
    return 5


def instance_try_basic_auth(field, value):
    return True


def instance_username(field, value):
    return get_default_field_value(field, value)<|MERGE_RESOLUTION|>--- conflicted
+++ resolved
@@ -14,13 +14,10 @@
     return get_default_field_value(field, value)
 
 
-<<<<<<< HEAD
-=======
 def shared_queue_manager_process_limit(field, value):
     return 1
 
 
->>>>>>> dedf3bc7
 def shared_service(field, value):
     return get_default_field_value(field, value)
 
@@ -93,13 +90,6 @@
     return 1414
 
 
-<<<<<<< HEAD
-def instance_process_isolation(field, value):
-    return False
-
-
-=======
->>>>>>> dedf3bc7
 def instance_queue_manager_process(field, value):
     return get_default_field_value(field, value)
 
