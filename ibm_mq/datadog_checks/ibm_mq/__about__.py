# (C) Datadog, Inc. 2018-present
# All rights reserved
# Licensed under a 3-clause BSD style license (see LICENSE)
<<<<<<< HEAD
__version__ = '3.23.0-rc.6'
=======
__version__ = '3.23.0-rc.8'
>>>>>>> dedf3bc7
<|MERGE_RESOLUTION|>--- conflicted
+++ resolved
@@ -1,8 +1,4 @@
 # (C) Datadog, Inc. 2018-present
 # All rights reserved
 # Licensed under a 3-clause BSD style license (see LICENSE)
-<<<<<<< HEAD
-__version__ = '3.23.0-rc.6'
-=======
-__version__ = '3.23.0-rc.8'
->>>>>>> dedf3bc7
+__version__ = '3.23.0-rc.8'