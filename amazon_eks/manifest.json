--- conflicted
+++ resolved
@@ -1,30 +1,4 @@
 {
-<<<<<<< HEAD
-  "categories": [
-    "aws",
-    "containers",
-    "orchestration",
-    "log collection"
-  ],
-  "creates_events": false,
-  "display_name": "Amazon EKS",
-  "guid": "9bc1f66e-de05-4460-b082-783c45a07355",
-  "is_public": true,
-  "maintainer": "help@datadoghq.com",
-  "manifest_version": "1.0.0",
-  "metric_prefix": "aws.eks.",
-  "name": "amazon_eks",
-  "public_title": "Amazon-EKS",
-  "short_description": "Amazon EKS is a managed service that makes it easy to run Kubernetes on AWS",
-  "support": "core",
-  "supported_os": [
-    "linux",
-    "mac_os",
-    "windows"
-  ],
-  "type": "check",
-  "integration_id": "amazon-eks",
-=======
   "manifest_version": "2.0.0",
   "app_uuid": "abb8b86b-eeb7-4e38-b436-f4cbb09b4398",
   "app_id": "amazon-eks",
@@ -54,7 +28,6 @@
     "sales_email": "info@datadoghq.com"
   },
   "oauth": {},
->>>>>>> 076cd0ec
   "assets": {
     "integration": {
       "source_type_name": "Amazon EKS",
