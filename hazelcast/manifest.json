{
<<<<<<< HEAD
  "display_name": "Hazelcast",
  "maintainer": "help@datadoghq.com",
  "manifest_version": "1.0.0",
  "name": "hazelcast",
  "metric_prefix": "hazelcast.",
  "metric_to_check": [
    "hazelcast.mc.license_expiration_time",
    "hazelcast.instance.running"
  ],
  "creates_events": false,
  "short_description": "Monitor Hazelcast members and the Management Center.",
  "guid": "b2c63c99-f955-4494-a171-494f9dcf7d1f",
  "support": "core",
  "supported_os": [
    "linux",
    "mac_os",
    "windows"
  ],
  "public_title": "Hazelcast",
  "categories": [
    "data store",
    "caching",
    "log collection"
  ],
  "type": "check",
  "is_public": true,
  "integration_id": "hazelcast",
=======
  "manifest_version": "2.0.0",
  "app_uuid": "00434289-3c74-4c25-8841-9e0c826510c2",
  "app_id": "hazelcast",
  "display_on_public_website": true,
  "tile": {
    "overview": "README.md#Overview",
    "configuration": "README.md#Setup",
    "support": "README.md#Support",
    "changelog": "CHANGELOG.md",
    "description": "Monitor Hazelcast members and the Management Center.",
    "title": "Hazelcast",
    "media": [],
    "classifier_tags": [
      "Supported OS::Linux",
      "Supported OS::macOS",
      "Supported OS::Windows",
      "Category::Data Store",
      "Category::Caching",
      "Category::Log Collection"
    ]
  },
  "author": {
    "support_email": "help@datadoghq.com",
    "name": "Datadog",
    "homepage": "https://www.datadoghq.com",
    "sales_email": "info@datadoghq.com"
  },
  "oauth": {},
>>>>>>> 7bf7924d
  "assets": {
    "integration": {
      "source_type_name": "Hazelcast",
      "configuration": {
        "spec": "assets/configuration/spec.yaml"
      },
      "events": {
        "creates_events": false
      },
      "metrics": {
        "prefix": "hazelcast.",
        "check": [
          "hazelcast.mc.license_expiration_time",
          "hazelcast.instance.running"
        ],
        "metadata_path": "metadata.csv"
      },
      "service_checks": {
        "metadata_path": "assets/service_checks.json"
      }
    },
    "dashboards": {
      "Hazelcast Overview": "assets/dashboards/overview.json"
    },
    "logs": {
      "source": "hazelcast"
    }
  }
}<|MERGE_RESOLUTION|>--- conflicted
+++ resolved
@@ -1,33 +1,4 @@
 {
-<<<<<<< HEAD
-  "display_name": "Hazelcast",
-  "maintainer": "help@datadoghq.com",
-  "manifest_version": "1.0.0",
-  "name": "hazelcast",
-  "metric_prefix": "hazelcast.",
-  "metric_to_check": [
-    "hazelcast.mc.license_expiration_time",
-    "hazelcast.instance.running"
-  ],
-  "creates_events": false,
-  "short_description": "Monitor Hazelcast members and the Management Center.",
-  "guid": "b2c63c99-f955-4494-a171-494f9dcf7d1f",
-  "support": "core",
-  "supported_os": [
-    "linux",
-    "mac_os",
-    "windows"
-  ],
-  "public_title": "Hazelcast",
-  "categories": [
-    "data store",
-    "caching",
-    "log collection"
-  ],
-  "type": "check",
-  "is_public": true,
-  "integration_id": "hazelcast",
-=======
   "manifest_version": "2.0.0",
   "app_uuid": "00434289-3c74-4c25-8841-9e0c826510c2",
   "app_id": "hazelcast",
@@ -56,7 +27,6 @@
     "sales_email": "info@datadoghq.com"
   },
   "oauth": {},
->>>>>>> 7bf7924d
   "assets": {
     "integration": {
       "source_type_name": "Hazelcast",
