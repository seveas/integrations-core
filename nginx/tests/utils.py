--- conflicted
+++ resolved
@@ -55,7 +55,6 @@
         response.json.return_value = json.loads(file_contents)
     elif re.search('/[34567]/stream/zone_sync', url):
         file_contents = read_file(os.path.join(FIXTURES_PATH, 'v3', 'plus_api_stream_zone_sync.json'))
-<<<<<<< HEAD
         response.json.return_value = json.loads(file_contents)
     elif re.search('/[56]/http/location_zones', url):
         file_contents = read_file(os.path.join(FIXTURES_PATH, 'v5', 'plus_api_http_location_zones.json'))
@@ -89,34 +88,6 @@
         response.json.return_value = json.loads(file_contents)
     elif re.match("^.*/[234567]/stream$", url):
         file_contents = read_file(os.path.join(FIXTURES_PATH, 'v1', 'plus_api_http.json'))
-=======
->>>>>>> 6a456b32
-        response.json.return_value = json.loads(file_contents)
-    elif re.search('/[56]/http/location_zones', url):
-        file_contents = read_file(os.path.join(FIXTURES_PATH, 'v5', 'plus_api_http_location_zones.json'))
-        response.json.return_value = json.loads(file_contents)
-    elif re.search('/[567]/resolvers', url):
-        file_contents = read_file(os.path.join(FIXTURES_PATH, 'v5', 'plus_api_resolvers.json'))
-        response.json.return_value = json.loads(file_contents)
-    elif re.search('/[67]/http/limit_reqs', url):
-        file_contents = read_file(os.path.join(FIXTURES_PATH, 'v6', 'plus_api_http_limit_reqs.json'))
-        response.json.return_value = json.loads(file_contents)
-    elif re.search('/[67]/http/limit_conns', url):
-        file_contents = read_file(os.path.join(FIXTURES_PATH, 'v6', 'plus_api_http_limit_conns.json'))
-        response.json.return_value = json.loads(file_contents)
-    elif re.search('/[67]/stream/limit_conns', url):
-        file_contents = read_file(os.path.join(FIXTURES_PATH, 'v6', 'plus_api_stream_limit_conns.json'))
-        response.json.return_value = json.loads(file_contents)
-    elif re.search('/[7]/http/upstreams', url):
-        file_contents = read_file(os.path.join(FIXTURES_PATH, 'v7', 'plus_api_http_upstreams.json'))
-        response.json.return_value = json.loads(file_contents)
-    elif re.search('/[7]/http/server_zones', url):
-        file_contents = read_file(os.path.join(FIXTURES_PATH, 'v7', 'plus_api_http_server_zones.json'))
-        response.json.return_value = json.loads(file_contents)
-    elif re.search('/[7]/http/location_zones', url):
-        file_contents = read_file(os.path.join(FIXTURES_PATH, 'v7', 'plus_api_http_location_zones.json'))
-        response.json.return_value = json.loads(file_contents)
-
     else:
         response.json.return_value = ''
 
