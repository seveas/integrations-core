{
<<<<<<< HEAD
  "display_name": "Azure IoT Edge",
  "maintainer": "help@datadoghq.com",
  "manifest_version": "1.0.0",
  "name": "azure_iot_edge",
  "metric_prefix": "azure.iot_edge.",
  "metric_to_check": "azure.iot_edge.edge_agent.iotedged_uptime_seconds",
  "creates_events": false,
  "short_description": "Monitor the health and performance of an Azure IoT Edge device and modules.",
  "guid": "9eafeab9-daf4-4f54-befc-fcc623ec9c1b",
  "support": "core",
  "supported_os": [
    "linux",
    "mac_os",
    "windows"
  ],
  "public_title": "Azure IoT Edge",
  "categories": [
    "azure",
    "log collection"
  ],
  "type": "check",
  "is_public": true,
  "integration_id": "azure-iot-edge",
=======
  "manifest_version": "2.0.0",
  "app_uuid": "9c4d7121-eed1-429c-bd86-18952b11d3f5",
  "app_id": "azure-iot-edge",
  "display_on_public_website": true,
  "tile": {
    "overview": "README.md#Overview",
    "configuration": "README.md#Setup",
    "support": "README.md#Support",
    "changelog": "CHANGELOG.md",
    "description": "Monitor the health and performance of an Azure IoT Edge device and modules.",
    "title": "Azure IoT Edge",
    "media": [],
    "classifier_tags": [
      "Supported OS::Linux",
      "Supported OS::macOS",
      "Supported OS::Windows",
      "Category::Azure",
      "Category::Log Collection"
    ]
  },
  "author": {
    "support_email": "help@datadoghq.com",
    "name": "Datadog",
    "homepage": "https://www.datadoghq.com",
    "sales_email": "info@datadoghq.com"
  },
  "oauth": {},
>>>>>>> 076cd0ec
  "assets": {
    "integration": {
      "source_type_name": "Azure IoT Edge",
      "configuration": {
        "spec": "assets/configuration/spec.yaml"
      },
      "events": {
        "creates_events": false
      },
      "metrics": {
        "prefix": "azure.iot_edge.",
        "check": "azure.iot_edge.edge_agent.iotedged_uptime_seconds",
        "metadata_path": "metadata.csv"
      },
      "service_checks": {
        "metadata_path": "assets/service_checks.json"
      }
    },
    "dashboards": {
      "azure_iot_edge": "assets/dashboards/overview.json"
    },
    "monitors": {
      "Disk usage": "assets/monitors/disk_usage.json",
      "Memory usage": "assets/monitors/memory_usage.json",
      "IoT Hub syncs": "assets/monitors/iothub_syncs.json",
      "Edge Hub retries": "assets/monitors/edgehub_retries.json"
    },
    "logs": {
      "source": "azure.iot_edge"
    }
  }
}<|MERGE_RESOLUTION|>--- conflicted
+++ resolved
@@ -1,29 +1,4 @@
 {
-<<<<<<< HEAD
-  "display_name": "Azure IoT Edge",
-  "maintainer": "help@datadoghq.com",
-  "manifest_version": "1.0.0",
-  "name": "azure_iot_edge",
-  "metric_prefix": "azure.iot_edge.",
-  "metric_to_check": "azure.iot_edge.edge_agent.iotedged_uptime_seconds",
-  "creates_events": false,
-  "short_description": "Monitor the health and performance of an Azure IoT Edge device and modules.",
-  "guid": "9eafeab9-daf4-4f54-befc-fcc623ec9c1b",
-  "support": "core",
-  "supported_os": [
-    "linux",
-    "mac_os",
-    "windows"
-  ],
-  "public_title": "Azure IoT Edge",
-  "categories": [
-    "azure",
-    "log collection"
-  ],
-  "type": "check",
-  "is_public": true,
-  "integration_id": "azure-iot-edge",
-=======
   "manifest_version": "2.0.0",
   "app_uuid": "9c4d7121-eed1-429c-bd86-18952b11d3f5",
   "app_id": "azure-iot-edge",
@@ -51,7 +26,6 @@
     "sales_email": "info@datadoghq.com"
   },
   "oauth": {},
->>>>>>> 076cd0ec
   "assets": {
     "integration": {
       "source_type_name": "Azure IoT Edge",
