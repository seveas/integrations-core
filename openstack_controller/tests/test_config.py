# # (C) Datadog, Inc. 2023-present
# # All rights reserved
# # Licensed under a 3-clause BSD style license (see LICENSE)
# import logging
import logging
import re

import pytest

from datadog_checks.openstack_controller import OpenStackControllerCheck

from .common import TEST_OPENSTACK_CONFIG_PATH, TEST_OPENSTACK_NO_AUTH_CONFIG_PATH

<<<<<<< HEAD
pytestmark = [pytest.mark.unit]
=======

@pytest.mark.parametrize(
    'instance, exception_msg',
    [
        pytest.param({'user': {'domain': {'id': 'test_id'}}}, 'Missing name', id='empty name'),
        pytest.param(
            {
                'user': {'name': 'test_name', 'password': 'test_pass', 'domain': {'id': 'test_id'}},
                'openstack_config_file_path': 'test',
            },
            'Missing name',
            id='no name, keystone_server_url, cfg path',
        ),
    ],
)
def test_config_invalid(instance, exception_msg, dd_run_check):

    check = OpenStackControllerCheck(CHECK_NAME, {}, [instance])

    with pytest.raises(Exception, match=exception_msg):
        dd_run_check(check)
>>>>>>> d4539a9c


@pytest.mark.parametrize(
    'instance, exception_msg',
    [
        pytest.param(
            {
                'user': {'name': 'test_name', 'password': 'test_pass', 'domain': {'id': 'test_id'}},
                'openstack_cloud_name': 'test',
                'openstack_config_file_path': TEST_OPENSTACK_CONFIG_PATH,
            },
            'Cloud test was not found.',
            id='bad openstack_cloud_name',
        ),
        pytest.param(
            {
                'user': {'name': 'test_name', 'password': 'test_pass', 'domain': {'id': 'test_id'}},
                'openstack_config_file_path': 'test',
            },
            'Auth plugin requires parameters which were not given: auth_url',
            id='openstack_config_file_path doesn\' exist',
        ),
        pytest.param(
            {
                'user': {'name': 'test_name', 'password': 'test_pass', 'domain': {'id': 'test_id'}},
                'openstack_cloud_name': 'test_cloud',
                'openstack_config_file_path': TEST_OPENSTACK_NO_AUTH_CONFIG_PATH,
            },
            re.escape('__init__() got an unexpected keyword argument \'auth_type\''),
            id='invalid openstack_config_file',
        ),
        pytest.param(
            {},
            'Either keystone_server_url or openstack_config_file_path need to be provided.',
            id='no keystone_server_url, no cfg path',
        ),
        pytest.param(
            {'keystone_server_url': 'http://localhost'},
            'Please specify `username` in your config.',
            id='no username',
        ),
        pytest.param(
            {'keystone_server_url': 'http://localhost', 'username': 'admin'},
            'Please specify `password` in your config.',
            id='no password',
        ),
        pytest.param(
            {'keystone_server_url': 'http://localhost', 'user': {}},
            'The user should look like: '
            '{"name": "my_name", "password": "my_password", "domain": {"id": "my_domain_id"}}',
            id='no name in user (legacy config)',
        ),
        pytest.param(
            {'keystone_server_url': 'http://localhost', 'user': {'name': 'my_name'}},
            'The user should look like: '
            '{"name": "my_name", "password": "my_password", "domain": {"id": "my_domain_id"}}',
            id='no password in user (legacy config)',
        ),
        pytest.param(
            {'keystone_server_url': 'http://localhost', 'user': {'name': 'my_name', 'password': 'my_password'}},
            'The user should look like: '
            '{"name": "my_name", "password": "my_password", "domain": {"id": "my_domain_id"}}',
            id='no domain in user (legacy config)',
        ),
        pytest.param(
            {
                'keystone_server_url': 'http://localhost',
                'user': {'name': 'my_name', 'password': 'my_password', 'domain': {'id': 'my_domain_id'}},
                'nova_microversion': 'test',
            },
            'Invalid `nova_microversion`: test; please specify a valid version',
            id='invalid nova_microversion',
        ),
        pytest.param(
            {
                'keystone_server_url': 'http://localhost',
                'user': {'name': 'my_name', 'password': 'my_password', 'domain': {'id': 'my_domain_id'}},
                'ironic_microversion': 'tests',
            },
            'Invalid `ironic_microversion`: tests; please specify a valid version',
            id='invalid ironic_microversion',
        ),
        pytest.param(
            {
                'keystone_server_url': 'http://localhost',
                'user': {'name': 'my_name', 'password': 'my_password', 'domain': {'id': 'my_domain_id'}},
                'ironic_microversion': 'tests',
                'nova_microversion': 'tests',
            },
            'Invalid `nova_microversion`: tests; please specify a valid version',
            id='invalid nova_microversion and ironic_microversion',
        ),
        pytest.param(
            {
                'keystone_server_url': 'http://localhost',
                'user': {'name': 'my_name', 'password': 'my_password', 'domain': {}},
            },
            'The user should look like: '
            '{"name": "my_name", "password": "my_password", "domain": {"id": "my_domain_id"}}',
            id='no domain id in user (legacy config)',
        ),
    ],
)
<<<<<<< HEAD
def test_config_exceptions(instance, exception_msg):
    with pytest.raises(Exception, match=exception_msg):
        OpenStackControllerCheck('test', {}, [instance])
=======
def test_config_invalid_openstack_auth(instance, exception_msg, dd_run_check):

    check = OpenStackControllerCheck(CHECK_NAME, {}, [instance])

    with pytest.raises(Exception, match=exception_msg):
        dd_run_check(check)
>>>>>>> d4539a9c


@pytest.mark.parametrize(
    'instance, warning_msg',
    [
        pytest.param(
            {
                'keystone_server_url': 'http://localhost',
                'user': {'name': 'my_name', 'password': 'my_password', 'domain': {'id': 'my_domain_id'}},
                'ironic_microversion': 'latest',
            },
            'Setting `ironic_microversion` to `latest` is not recommended',
            id='latest ironic_microversion',
        ),
        pytest.param(
            {
                'keystone_server_url': 'http://localhost',
                'user': {'name': 'my_name', 'password': 'my_password', 'domain': {'id': 'my_domain_id'}},
                'ironic_microversion': 'LATEST',
            },
            'Setting `ironic_microversion` to `latest` is not recommended',
            id='capital latest ironic_microversion',
        ),
        pytest.param(
            {
                'keystone_server_url': 'http://localhost',
                'user': {'name': 'my_name', 'password': 'my_password', 'domain': {'id': 'my_domain_id'}},
                'nova_microversion': 'LATEST',
            },
            'Setting `nova_microversion` to `latest` is not recommended',
            id='capital latest nova_microversion',
        ),
    ],
)
<<<<<<< HEAD
def test_config_warnings(instance, warning_msg, caplog):
    caplog.set_level(logging.WARNING)

    OpenStackControllerCheck('test', {}, [instance])
    assert warning_msg in caplog.text


def test_legacy_config_ok():
    instance = {
        'keystone_server_url': 'http://localhost',
        'user': {'name': 'my_name', 'password': 'my_password', 'domain': {'id': 'default'}},
    }
    OpenStackControllerCheck('test', {}, [instance])
=======
def test_config_warning(instance, warning_msg, caplog, dd_run_check):
    caplog.set_level(logging.WARN)
>>>>>>> d4539a9c


<<<<<<< HEAD
def test_config_ok():
    instance = {
        'keystone_server_url': 'http://localhost',
        'username': 'my_name',
        'password': 'my_password',
        'domain_id': 'default',
    }
    OpenStackControllerCheck('test', {}, [instance])
=======
    dd_run_check(check)
    assert warning_msg in caplog.text
>>>>>>> d4539a9c
<|MERGE_RESOLUTION|>--- conflicted
+++ resolved
@@ -1,7 +1,6 @@
 # # (C) Datadog, Inc. 2023-present
 # # All rights reserved
 # # Licensed under a 3-clause BSD style license (see LICENSE)
-# import logging
 import logging
 import re
 
@@ -11,31 +10,7 @@
 
 from .common import TEST_OPENSTACK_CONFIG_PATH, TEST_OPENSTACK_NO_AUTH_CONFIG_PATH
 
-<<<<<<< HEAD
 pytestmark = [pytest.mark.unit]
-=======
-
-@pytest.mark.parametrize(
-    'instance, exception_msg',
-    [
-        pytest.param({'user': {'domain': {'id': 'test_id'}}}, 'Missing name', id='empty name'),
-        pytest.param(
-            {
-                'user': {'name': 'test_name', 'password': 'test_pass', 'domain': {'id': 'test_id'}},
-                'openstack_config_file_path': 'test',
-            },
-            'Missing name',
-            id='no name, keystone_server_url, cfg path',
-        ),
-    ],
-)
-def test_config_invalid(instance, exception_msg, dd_run_check):
-
-    check = OpenStackControllerCheck(CHECK_NAME, {}, [instance])
-
-    with pytest.raises(Exception, match=exception_msg):
-        dd_run_check(check)
->>>>>>> d4539a9c
 
 
 @pytest.mark.parametrize(
@@ -139,18 +114,9 @@
         ),
     ],
 )
-<<<<<<< HEAD
 def test_config_exceptions(instance, exception_msg):
     with pytest.raises(Exception, match=exception_msg):
         OpenStackControllerCheck('test', {}, [instance])
-=======
-def test_config_invalid_openstack_auth(instance, exception_msg, dd_run_check):
-
-    check = OpenStackControllerCheck(CHECK_NAME, {}, [instance])
-
-    with pytest.raises(Exception, match=exception_msg):
-        dd_run_check(check)
->>>>>>> d4539a9c
 
 
 @pytest.mark.parametrize(
@@ -185,7 +151,6 @@
         ),
     ],
 )
-<<<<<<< HEAD
 def test_config_warnings(instance, warning_msg, caplog):
     caplog.set_level(logging.WARNING)
 
@@ -199,13 +164,8 @@
         'user': {'name': 'my_name', 'password': 'my_password', 'domain': {'id': 'default'}},
     }
     OpenStackControllerCheck('test', {}, [instance])
-=======
-def test_config_warning(instance, warning_msg, caplog, dd_run_check):
-    caplog.set_level(logging.WARN)
->>>>>>> d4539a9c
 
 
-<<<<<<< HEAD
 def test_config_ok():
     instance = {
         'keystone_server_url': 'http://localhost',
@@ -213,8 +173,4 @@
         'password': 'my_password',
         'domain_id': 'default',
     }
-    OpenStackControllerCheck('test', {}, [instance])
-=======
-    dd_run_check(check)
-    assert warning_msg in caplog.text
->>>>>>> d4539a9c
+    OpenStackControllerCheck('test', {}, [instance])