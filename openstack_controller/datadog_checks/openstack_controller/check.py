# (C) Datadog, Inc. 2023-present
# All rights reserved
# Licensed under a 3-clause BSD style license (see LICENSE)

from requests.exceptions import HTTPError

from datadog_checks.base import AgentCheck
from datadog_checks.openstack_controller.api.factory import make_api
from datadog_checks.openstack_controller.config import OpenstackConfig
from datadog_checks.openstack_controller.metrics import (
    HYPERVISOR_SERVICE_CHECK,
    KEYSTONE_SERVICE_CHECK,
    LEGACY_NOVA_HYPERVISOR_LOAD_METRICS,
    LEGACY_NOVA_HYPERVISOR_METRICS,
    NOVA_FLAVOR_METRICS,
    NOVA_HYPERVISOR_LOAD_METRICS,
    NOVA_HYPERVISOR_METRICS,
    NOVA_LIMITS_METRICS,
    NOVA_LIMITS_METRICS_PREFIX,
    NOVA_QUOTA_SETS_METRICS,
    NOVA_QUOTA_SETS_METRICS_PREFIX,
    NOVA_SERVER_METRICS,
    NOVA_SERVICE_CHECK,
)


def _create_hypervisor_metric_tags(hypervisor_id, hypervisor_data, os_aggregates):
    tags = [
        f'hypervisor_id:{hypervisor_id}',
        f'hypervisor:{hypervisor_data.get("name")}',
        f'virt_type:{hypervisor_data.get("type")}',
        f'status:{hypervisor_data.get("status")}',
    ]
    for _os_aggregate_id, os_aggregate_value in os_aggregates.items():
        if hypervisor_data.get("name") in os_aggregate_value.get('hosts', []):
            tags.append('aggregate:{}'.format(os_aggregate_value.get("name")))
            tags.append('availability_zone:{}'.format(os_aggregate_value.get("availability_zone")))
    return tags


def _create_project_tags(project):
    return [f"project_id:{project.get('id')}", f"project_name:{project.get('name')}"]


class OpenStackControllerCheck(AgentCheck):
    def __init__(self, name, init_config, instances):
        super(OpenStackControllerCheck, self).__init__(name, init_config, instances)
        self.config = OpenstackConfig(self.log, self.instance)

<<<<<<< HEAD
    def check(self, _instance):
        tags = ['keystone_server:{}'.format(self.instance["keystone_server_url"])] + self.instance.get('tags', [])
        api = make_api(self.config, self.log, self.http)
        self.gauge("openstack.controller", 1)
        self._report_metrics(api, tags)

    def _report_metrics(self, api, tags):
        self._report_identity_metrics(api, tags)
        auth_projects = api.get_auth_projects()
        self.log.debug("auth_projects: %s", auth_projects)
        for project in auth_projects:
            self._report_project_metrics(api, project, tags)

    def _report_identity_metrics(self, api, tags):
=======
    def check(self, _):
        tags = ['keystone_server:{}'.format(self.config.keystone_server_url)] + self.config.custom_tags
>>>>>>> 7fe4370e
        try:
            self._report_identity_response_time(api, tags)
        except HTTPError as e:
            self.warning(e)
            self.log.error("HTTPError while reporting identity metrics: %s", e)
            self.service_check(KEYSTONE_SERVICE_CHECK, AgentCheck.CRITICAL, tags=tags)
        except Exception as e:
            self.warning("Exception while reporting identity metrics: %s", e)

    def _report_identity_response_time(self, api, tags):
        response_time = api.get_identity_response_time()
        self.log.debug("identity response time: %s", response_time)
        if response_time is not None:
            self.gauge('openstack.keystone.response_time', response_time, tags=tags)
            self.service_check(KEYSTONE_SERVICE_CHECK, AgentCheck.OK, tags=tags)
        else:
            self.service_check(KEYSTONE_SERVICE_CHECK, AgentCheck.UNKNOWN, tags=tags)

    def _report_project_metrics(self, api, project, tags):
        project_id = project.get('id')
        project_name = project.get('name')
        self.log.debug("reporting metrics from project: [id:%s][name:%s]", project_id, project_name)
        project_tags = _create_project_tags(project)
        self._report_compute_metrics(api, project_id, tags + project_tags)
        self._report_network_metrics(api, project_id, tags + project_tags)
        self._report_block_storage_metrics(api, project_id, tags + project_tags)
        self._report_baremetal_metrics(api, project_id, tags + project_tags)
        self._report_load_balancer_metrics(api, project_id, tags + project_tags)

    def _report_compute_metrics(self, api, project_id, project_tags):
        try:
            self._report_compute_response_time(api, project_id, project_tags)
            self._report_compute_limits(api, project_id, project_tags)
            self._report_compute_quotas(api, project_id, project_tags)
            self._report_compute_servers(api, project_id, project_tags)
            self._report_compute_flavors(api, project_id, project_tags)
            self._report_compute_hypervisors(api, project_id, project_tags)
        except HTTPError as e:
            self.warning(e)
            self.log.error("HTTPError while reporting compute metrics: %s", e)
            self.service_check(NOVA_SERVICE_CHECK, AgentCheck.CRITICAL, tags=project_tags)
        except Exception as e:
            self.warning("Exception while reporting compute metrics: %s", e)

    def _report_compute_response_time(self, api, project_id, project_tags):
        response_time = api.get_compute_response_time(project_id)
        self.log.debug("compute response time: %s", response_time)
        if response_time is not None:
            self.gauge('openstack.nova.response_time', response_time, tags=project_tags)
            self.service_check(NOVA_SERVICE_CHECK, AgentCheck.OK, tags=project_tags)
        else:
            self.service_check(NOVA_SERVICE_CHECK, AgentCheck.UNKNOWN, tags=project_tags)

    def _report_compute_limits(self, api, project_id, project_tags):
        compute_limits = api.get_compute_limits(project_id)
        self.log.debug("compute_limits: %s", compute_limits)
        if compute_limits:
            for metric, value in compute_limits.items():
                long_metric_name = f'{NOVA_LIMITS_METRICS_PREFIX}.{metric}'
                if long_metric_name in NOVA_LIMITS_METRICS:
                    self.gauge(long_metric_name, value, tags=project_tags)
                else:
                    self.log.warning("%s metric not reported as nova limits metric", long_metric_name)

    def _report_compute_quotas(self, api, project_id, project_tags):
        compute_quotas = api.get_compute_quota_set(project_id)
        self.log.debug("compute_quotas: %s", compute_quotas)
        if compute_quotas:
            for metric, value in compute_quotas['metrics'].items():
                long_metric_name = f'{NOVA_QUOTA_SETS_METRICS_PREFIX}.{metric}'
                tags = project_tags + [f'quota_id:{compute_quotas["id"]}']
                if long_metric_name in NOVA_QUOTA_SETS_METRICS:
                    self.gauge(long_metric_name, value, tags=tags)
                else:
                    self.log.warning("%s metric not reported as nova quota metric", long_metric_name)

    def _report_compute_servers(self, api, project_id, project_tags):
        compute_servers = api.get_compute_servers(project_id)
        self.log.debug("compute_servers: %s", compute_servers)
        if compute_servers is not None:
            self.gauge(
                'openstack.nova.server.count',
                len(compute_servers),
                tags=project_tags,
            )
            for server_id, server_data in compute_servers.items():
                if server_data["status"] == "active" or server_data["status"] == "error":
                    self.gauge(
                        f'openstack.nova.server.{server_data["status"]}',
                        1,
                        tags=project_tags
                        + [
                            f'server_id:{server_id}',
                            f'server_name:{server_data["name"]}',
                            f'server_status:{server_data["status"]}',
                            f'hypervisor:{server_data["hypervisor_hostname"]}',
                            f'flavor_name:{server_data["flavor_name"]}',
                        ],
                    )
                for metric, value in server_data['metrics'].items():
                    long_metric_name = f'openstack.nova.server.{metric}'
                    if long_metric_name in NOVA_SERVER_METRICS:
                        self.gauge(
                            long_metric_name,
                            value,
                            tags=project_tags
                            + [
                                f'server_id:{server_id}',
                                f'server_name:{server_data["name"]}',
                                f'server_status:{server_data["status"]}',
                                f'hypervisor:{server_data["hypervisor_hostname"]}',
                                f'flavor_name:{server_data["flavor_name"]}',
                            ],
                        )

    def _report_compute_flavors(self, api, project_id, project_tags):
        compute_flavors = api.get_compute_flavors(project_id)
        self.log.debug("compute_flavors: %s", compute_flavors)
        if compute_flavors:
            for flavor_id, flavor_data in compute_flavors.items():
                for metric, value in flavor_data['metrics'].items():
                    long_metric_name = f'openstack.nova.flavor.{metric}'
                    if long_metric_name in NOVA_FLAVOR_METRICS:
                        self.gauge(
                            long_metric_name,
                            value,
                            tags=project_tags + [f'flavor_id:{flavor_id}', f'flavor_name:{flavor_data["name"]}'],
                        )

    def _report_compute_hypervisors(self, api, project_id, project_tags):
        compute_hypervisors = api.get_compute_hypervisors(project_id)
        self.log.debug("compute_hypervisors: %s", compute_hypervisors)
        compute_os_aggregates = api.get_compute_os_aggregates(project_id)
        self.log.debug("compute_os_aggregates: %s", compute_os_aggregates)
        if compute_hypervisors:
            for hypervisor_id, hypervisor_data in compute_hypervisors.items():
                hypervisor_tags = project_tags + _create_hypervisor_metric_tags(
                    hypervisor_id, hypervisor_data, compute_os_aggregates
                )
                self._report_hypervisor_service_check(
                    hypervisor_data.get('state'), hypervisor_data["name"], hypervisor_tags
                )
                if self.config.collect_hypervisor_metrics:
                    self._report_hypervisor_metrics(hypervisor_data, hypervisor_tags)

    def _report_hypervisor_service_check(self, state, name, hypervisor_tags):
        self.service_check(
            'openstack.nova.hypervisor.up',
            HYPERVISOR_SERVICE_CHECK.get(state, AgentCheck.UNKNOWN),
            hostname=name,
            tags=hypervisor_tags,
        )

    def _report_hypervisor_metrics(self, hypervisor_data, hypervisor_tags):
        for metric, value in hypervisor_data.get('metrics', {}).items():
            self._report_hypervisor_metric(metric, value, hypervisor_tags)
            if self.config.report_legacy_metrics:
                self._report_hypervisor_legacy_metric(metric, value, hypervisor_tags)

    def _report_hypervisor_metric(self, metric, value, tags):
        if metric in NOVA_HYPERVISOR_METRICS:
            self.gauge(f'openstack.nova.hypervisor.{metric}', value, tags=tags)
        elif self.config.collect_hypervisor_load and metric in NOVA_HYPERVISOR_LOAD_METRICS:
            self.gauge(f'openstack.nova.hypervisor.{metric}', value, tags=tags)

    def _report_hypervisor_legacy_metric(self, metric, value, tags):
        if metric in LEGACY_NOVA_HYPERVISOR_METRICS:
            self.gauge(f'openstack.nova.{metric}', value, tags=tags)
        elif self.config.collect_hypervisor_load and metric in LEGACY_NOVA_HYPERVISOR_LOAD_METRICS:
            self.gauge(f'openstack.nova.{LEGACY_NOVA_HYPERVISOR_LOAD_METRICS[metric]}', value, tags=tags)

    def _report_network_metrics(self, api, project_id, project_tags):
        try:
            self._report_network_response_time(api, project_id, project_tags)
            self._report_network_quotas(api, project_id, project_tags)
        except HTTPError as e:
            self.warning(e)
            self.log.error("HTTPError while reporting network metrics: %s", e)
            self.service_check('openstack.neutron.api.up', AgentCheck.CRITICAL, tags=project_tags)
        except Exception as e:
            self.warning("Exception while reporting network metrics: %s", e)

    def _report_network_response_time(self, api, project_id, project_tags):
        response_time = api.get_network_response_time(project_id)
        self.log.debug("network response time: %s", response_time)
        if response_time is not None:
            self.gauge('openstack.neutron.response_time', response_time, tags=project_tags)
            self.service_check('openstack.neutron.api.up', AgentCheck.OK, tags=project_tags)
        else:
            self.service_check('openstack.neutron.api.up', AgentCheck.UNKNOWN, tags=project_tags)

    def _report_network_quotas(self, api, project_id, project_tags):
        network_quotas = api.get_network_quotas(project_id)
        self.log.debug("network_quotas: %s", network_quotas)
        if network_quotas:
            for metric, value in network_quotas.items():
                self.gauge(f'openstack.neutron.quotas.{metric}', value, tags=project_tags)

    def _report_block_storage_metrics(self, api, project_id, project_tags):
        try:
            self._report_block_storage_response_time(api, project_id, project_tags)
        except HTTPError as e:
            self.warning(e)
            self.log.error("HTTPError while reporting block storage metrics: %s", e)
            self.service_check('openstack.cinder.api.up', AgentCheck.CRITICAL, tags=project_tags)
        except Exception as e:
            self.warning("Exception while reporting block storage metrics: %s", e)

    def _report_block_storage_response_time(self, api, project_id, project_tags):
        response_time = api.get_block_storage_response_time(project_id)
        self.log.debug("block storage response time: %s", response_time)
        if response_time is not None:
            self.gauge('openstack.cinder.response_time', response_time, tags=project_tags)
            self.service_check('openstack.cinder.api.up', AgentCheck.OK, tags=project_tags)
        else:
            self.service_check('openstack.cinder.api.up', AgentCheck.UNKNOWN, tags=project_tags)

    def _report_baremetal_metrics(self, api, project_id, project_tags):
        try:
            self._report_baremetal_response_time(api, project_id, project_tags)
        except HTTPError as e:
            self.warning(e)
            self.log.error("HTTPError while reporting baremetal metrics: %s", e)
            self.service_check('openstack.ironic.api.up', AgentCheck.CRITICAL, tags=project_tags)
        except Exception as e:
            self.warning("Exception while reporting baremetal metrics: %s", e)

    def _report_baremetal_response_time(self, api, project_id, project_tags):
        response_time = api.get_baremetal_response_time(project_id)
        self.log.debug("baremetal response time: %s", response_time)
        if response_time is not None:
            self.gauge('openstack.ironic.response_time', response_time, tags=project_tags)
            self.service_check('openstack.ironic.api.up', AgentCheck.OK, tags=project_tags)
        else:
            self.service_check('openstack.ironic.api.up', AgentCheck.UNKNOWN, tags=project_tags)

    def _report_load_balancer_metrics(self, api, project_id, project_tags):
        try:
            self._report_load_balancer_response_time(api, project_id, project_tags)
        except HTTPError as e:
            self.warning(e)
            self.log.error("HTTPError while reporting load balancer metrics: %s", e)
            self.service_check('openstack.octavia.api.up', AgentCheck.CRITICAL, tags=project_tags)
        except Exception as e:
            self.warning("Exception while reporting load balancer metrics: %s", e)

    def _report_load_balancer_response_time(self, api, project_id, project_tags):
        response_time = api.get_load_balancer_response_time(project_id)
        self.log.debug("load balancer response time: %s", response_time)
        if response_time is not None:
            self.gauge('openstack.octavia.response_time', response_time, tags=project_tags)
            self.service_check('openstack.octavia.api.up', AgentCheck.OK, tags=project_tags)
        else:
            self.service_check('openstack.octavia.api.up', AgentCheck.UNKNOWN, tags=project_tags)<|MERGE_RESOLUTION|>--- conflicted
+++ resolved
@@ -47,9 +47,8 @@
         super(OpenStackControllerCheck, self).__init__(name, init_config, instances)
         self.config = OpenstackConfig(self.log, self.instance)
 
-<<<<<<< HEAD
     def check(self, _instance):
-        tags = ['keystone_server:{}'.format(self.instance["keystone_server_url"])] + self.instance.get('tags', [])
+        tags = ['keystone_server:{}'.format(self.config.keystone_server_url)] + self.instance.get('tags', [])
         api = make_api(self.config, self.log, self.http)
         self.gauge("openstack.controller", 1)
         self._report_metrics(api, tags)
@@ -62,10 +61,6 @@
             self._report_project_metrics(api, project, tags)
 
     def _report_identity_metrics(self, api, tags):
-=======
-    def check(self, _):
-        tags = ['keystone_server:{}'.format(self.config.keystone_server_url)] + self.config.custom_tags
->>>>>>> 7fe4370e
         try:
             self._report_identity_response_time(api, tags)
         except HTTPError as e:
