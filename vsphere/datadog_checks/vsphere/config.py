# (C) Datadog, Inc. 2020-present
# All rights reserved
# Licensed under a 3-clause BSD style license (see LICENSE)

import re
from typing import Any, Dict, List  # noqa: F401

from pyVmomi import vim
from six import iteritems, string_types

from datadog_checks.base import ConfigurationError, is_affirmative
from datadog_checks.base.log import CheckLoggingAdapter  # noqa: F401
from datadog_checks.base.types import InitConfigType  # noqa: F401
from datadog_checks.vsphere.constants import (
    ALL_RESOURCES_WITH_METRICS,
    ALLOWED_FILTER_PROPERTIES,
    ALLOWED_FILTER_TYPES,
    DEFAULT_BATCH_COLLECTOR_SIZE,
    DEFAULT_MAX_QUERY_METRICS,
    DEFAULT_METRICS_PER_QUERY,
    DEFAULT_REFRESH_INFRASTRUCTURE_CACHE_INTERVAL,
    DEFAULT_REFRESH_METRICS_METADATA_CACHE_INTERVAL,
    DEFAULT_TAGS_COLLECTOR_SIZE,
    DEFAULT_THREAD_COUNT,
    DEFAULT_VSPHERE_ATTR_PREFIX,
    DEFAULT_VSPHERE_TAG_PREFIX,
    EXTRA_FILTER_PROPERTIES_FOR_VMS,
    MOR_TYPE_AS_STRING,
)
<<<<<<< HEAD
from datadog_checks.vsphere.metrics import RESOURCES_WITH_HISTORICAL_METRICS, RESOURCES_WITH_REALTIME_METRICS
from datadog_checks.vsphere.resource_filters import ResourceFilter, create_resource_filter
from datadog_checks.vsphere.types import InstanceConfig, MetricFilterConfig, MetricFilters, ResourceFilterConfig
=======
from datadog_checks.vsphere.resource_filters import ResourceFilter, create_resource_filter  # noqa: F401
from datadog_checks.vsphere.types import (  # noqa: F401
    InstanceConfig,
    MetricFilterConfig,
    MetricFilters,
    ResourceFilterConfig,
)
>>>>>>> 6f3ef03d


class VSphereConfig(object):
    def __init__(self, instance, init_config, log):
        # type: (InstanceConfig, InitConfigType, CheckLoggingAdapter) -> None
        self.log = log

        # Connection parameters
        self.hostname = instance['host']
        self.username = instance['username']
        self.password = instance['password']
        self.ssl_verify = is_affirmative(instance.get('ssl_verify', True))
        self.ssl_capath = instance.get('ssl_capath')
        self.tls_ignore_warning = instance.get('tls_ignore_warning', False)

        self.rest_api_options = {
            'username': self.username,
            'password': self.password,
            'tls_ca_cert': self.ssl_capath,
            'tls_verify': self.ssl_verify,
            'tls_ignore_warning': self.tls_ignore_warning,
        }
        if isinstance(instance.get('rest_api_options'), dict):
            self.rest_api_options.update(instance['rest_api_options'])
        self.shared_rest_api_options = init_config.get('rest_api_options', {})  # type: Dict[str, Any]

        # vSphere options
        self.collection_level = instance.get("collection_level", 1)
        self.collection_type = instance.get("collection_type", "realtime")
        self.use_guest_hostname = instance.get("use_guest_hostname", False)
        self.max_historical_metrics = instance.get("max_historical_metrics", DEFAULT_MAX_QUERY_METRICS)

        # Check option
        self.threads_count = instance.get("threads_count", DEFAULT_THREAD_COUNT)
        self.metrics_per_query = instance.get("metrics_per_query", DEFAULT_METRICS_PER_QUERY)
        self.batch_collector_size = instance.get('batch_property_collector_size', DEFAULT_BATCH_COLLECTOR_SIZE)
        self.batch_tags_collector_size = instance.get('batch_tags_collector_size', DEFAULT_TAGS_COLLECTOR_SIZE)
        self.collect_events_only = is_affirmative(instance.get("collect_events_only", False))
        self.should_collect_events = instance.get("collect_events", self.collection_type == 'realtime')
        self.use_collect_events_fallback = instance.get("use_collect_events_fallback", False)
        self.should_collect_tags = is_affirmative(instance.get("collect_tags", False))
        self.tags_prefix = instance.get("tags_prefix", DEFAULT_VSPHERE_TAG_PREFIX)
        self.should_collect_attributes = is_affirmative(instance.get("collect_attributes", False))
        self.attr_prefix = instance.get("attributes_prefix", DEFAULT_VSPHERE_ATTR_PREFIX)
        self.excluded_host_tags = instance.get("excluded_host_tags", [])
        self.base_tags = instance.get("tags", []) + ["vcenter_server:{}".format(self.hostname)]
        self.refresh_infrastructure_cache_interval = instance.get(
            'refresh_infrastructure_cache_interval', DEFAULT_REFRESH_INFRASTRUCTURE_CACHE_INTERVAL
        )
        self.refresh_metrics_metadata_cache_interval = instance.get(
            'refresh_metrics_metadata_cache_interval', DEFAULT_REFRESH_METRICS_METADATA_CACHE_INTERVAL
        )
        self.connection_reset_timeout = instance.get("connection_reset_timeout", 900)

        # Always collect events if `collect_events_only` is true
        if self.collect_events_only:
            self.should_collect_events = True

        # Utility
        if self.collection_type == 'both':
            self.collected_resource_types = ALL_RESOURCES_WITH_METRICS
        elif self.collection_type == 'historical':
            self.collected_resource_types = RESOURCES_WITH_HISTORICAL_METRICS
        else:
            self.collected_resource_types = RESOURCES_WITH_REALTIME_METRICS

        # Filters
        self.resource_filters = self._parse_resource_filters(instance.get("resource_filters", []))
        self.metric_filters = self._parse_metric_regex_filters(instance.get("metric_filters", {}))
        # Since `collect_per_instance_filters` have the same structure as `metric_filters` we use the same parser
        self.collect_per_instance_filters = self._parse_metric_regex_filters(
            instance.get("collect_per_instance_filters", {})
        )
        self.include_datastore_cluster_folder_tag = instance.get("include_datastore_cluster_folder_tag", True)
        self.validate_config()

    def is_historical(self):
        # type: () -> bool
        return self.collection_type in ('historical', 'both')

    def validate_config(self):
        # type: () -> None
        if not self.ssl_verify and self.ssl_capath:
            self.log.warning(
                "Your configuration is incorrectly attempting to "
                "specify both a CA path, and to disable SSL "
                "verification. You cannot do both. Proceeding with "
                "disabling ssl verification."
            )

        if self.collection_type not in ('realtime', 'historical', 'both'):
            raise ConfigurationError(
                "Your configuration is incorrectly attempting to "
                "set the `collection_type` to {}. It should be either "
                "'realtime', 'historical' or 'both'.".format(self.collection_type)
            )

        if self.collection_level not in (1, 2, 3, 4):
            raise ConfigurationError(
                "Your configuration is incorrectly attempting to "
                "set the collection_level to something different than a "
                "integer between 1 and 4."
            )

    def _parse_resource_filters(self, all_resource_filters):
        # type: (List[ResourceFilterConfig]) -> List[ResourceFilter]

        # Keep a list of resource filters ids (tuple of resource, property and type) that are already registered.
        # This is to prevent users to define the same filter twice with different patterns.
        resource_filters_ids = []
        formatted_resource_filters = []  # type: List[ResourceFilter]
        allowed_resource_types = [MOR_TYPE_AS_STRING[k] for k in self.collected_resource_types]

        for resource_filter in all_resource_filters:
            # Optional fields:
            if 'type' not in resource_filter:
                resource_filter['type'] = 'whitelist'
            if 'property' not in resource_filter:
                resource_filter['property'] = 'name'

            if resource_filter['property'] == 'tag' and not self.should_collect_tags:
                raise ConfigurationError(
                    'Your configuration is incorrectly attempting to filter resources '
                    'by the `tag` property but `collect_tags` is disabled.'
                )
            if resource_filter['property'] == 'attribute' and not self.should_collect_attributes:
                raise ConfigurationError(
                    'Your configuration is incorrectly attempting to filter resources '
                    'by the `attribute` property but `collect_attributes` is disabled.'
                )

            # Check required fields and their types
            for (field, field_type) in iteritems(
                {'resource': string_types, 'property': string_types, 'type': string_types, 'patterns': list}
            ):
                if field not in resource_filter:
                    self.log.warning(
                        "Ignoring filter %r because it doesn't contain a %s field.", resource_filter, field
                    )
                    continue
                if not isinstance(resource_filter[field], field_type):  # type: ignore
                    self.log.warning(
                        "Ignoring filter %r because field %s should have type %s.", resource_filter, field, field_type
                    )
                    continue

            # Check `resource` validity
            if resource_filter['resource'] not in allowed_resource_types:
                self.log.warning(
                    "Ignoring filter %r because resource %s is not collected when collection_type is %s.",
                    resource_filter,
                    resource_filter['resource'],
                    self.collection_type,
                )
                continue

            # Check `property` validity
            allowed_prop_names = ALLOWED_FILTER_PROPERTIES
            if resource_filter['resource'] == MOR_TYPE_AS_STRING[vim.VirtualMachine]:
                allowed_prop_names += EXTRA_FILTER_PROPERTIES_FOR_VMS

            if resource_filter['property'] not in allowed_prop_names:
                self.log.warning(
                    "Ignoring filter %r because property '%s' is not valid "
                    "for resource type %s. Should be one of %r.",
                    resource_filter,
                    resource_filter['property'],
                    resource_filter['resource'],
                    allowed_prop_names,
                )
                continue

            # Check `type` validity
            if resource_filter['type'] not in ALLOWED_FILTER_TYPES:
                self.log.warning(
                    "Ignoring filter %r because type '%s' is not valid. Should be one of %r.",
                    resource_filter,
                    resource_filter['type'],
                    ALLOWED_FILTER_TYPES,
                )
            patterns = [re.compile(r) for r in resource_filter['patterns']]
            filter_instance = create_resource_filter(
                resource_filter['resource'],
                resource_filter['property'],
                patterns,
                is_whitelist=(resource_filter['type'] == 'whitelist'),
            )
            if filter_instance.unique_key() in resource_filters_ids:
                self.log.warning(
                    "Ignoring filter %r because you already have a `%s` filter for resource type %s and property %s.",
                    resource_filter,
                    resource_filter['type'],
                    resource_filter['resource'],
                    resource_filter['property'],
                )
                continue

            formatted_resource_filters.append(filter_instance)
            resource_filters_ids.append(filter_instance.unique_key())

        return formatted_resource_filters

    def _parse_metric_regex_filters(self, all_metric_filters):
        # type: (MetricFilterConfig) -> MetricFilters
        allowed_resource_types = [MOR_TYPE_AS_STRING[k] for k in self.collected_resource_types]
        metric_filters = {}
        for resource_type, filters in iteritems(all_metric_filters):
            if resource_type not in allowed_resource_types:
                self.log.warning(
                    "Ignoring metric_filter for resource '%s'. When collection_type is '%s', it should be one of '%s'",
                    resource_type,
                    self.collection_type,
                    ",".join(allowed_resource_types),
                )
                continue
            metric_filters[resource_type] = filters

        return {k: [re.compile(r) for r in v] for k, v in iteritems(metric_filters)}<|MERGE_RESOLUTION|>--- conflicted
+++ resolved
@@ -27,11 +27,7 @@
     EXTRA_FILTER_PROPERTIES_FOR_VMS,
     MOR_TYPE_AS_STRING,
 )
-<<<<<<< HEAD
 from datadog_checks.vsphere.metrics import RESOURCES_WITH_HISTORICAL_METRICS, RESOURCES_WITH_REALTIME_METRICS
-from datadog_checks.vsphere.resource_filters import ResourceFilter, create_resource_filter
-from datadog_checks.vsphere.types import InstanceConfig, MetricFilterConfig, MetricFilters, ResourceFilterConfig
-=======
 from datadog_checks.vsphere.resource_filters import ResourceFilter, create_resource_filter  # noqa: F401
 from datadog_checks.vsphere.types import (  # noqa: F401
     InstanceConfig,
@@ -39,7 +35,6 @@
     MetricFilters,
     ResourceFilterConfig,
 )
->>>>>>> 6f3ef03d
 
 
 class VSphereConfig(object):
