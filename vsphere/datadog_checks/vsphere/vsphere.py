--- conflicted
+++ resolved
@@ -8,12 +8,8 @@
 from collections import defaultdict
 from concurrent.futures import as_completed
 from concurrent.futures.thread import ThreadPoolExecutor
-<<<<<<< HEAD
 from itertools import chain
-from typing import Any, Dict, Generator, Iterable, List, Set, Type, cast
-=======
 from typing import Any, Dict, Generator, Iterable, List, Set, Type, cast  # noqa: F401
->>>>>>> 6f3ef03d
 
 from pyVmomi import vim, vmodl
 from six import iteritems
