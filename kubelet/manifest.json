{
<<<<<<< HEAD
  "categories": [
    "containers"
  ],
  "creates_events": false,
  "display_name": "Kubelet",
  "guid": "55039e21-7e89-41fb-968c-ab8bf8f25da0",
  "is_public": true,
  "maintainer": "help@datadoghq.com",
  "manifest_version": "1.0.0",
  "metric_prefix": "kubernetes.",
  "metric_to_check": "kubernetes.cpu.usage.total",
  "name": "kubelet",
  "public_title": "Kubelet",
  "short_description": "Collects container stats from kubelet.",
  "support": "core",
  "supported_os": [
    "linux",
    "mac_os",
    "windows"
  ],
  "type": "check",
  "integration_id": "kubelet",
=======
  "manifest_version": "2.0.0",
  "app_uuid": "8afd5500-0b72-4574-95f9-81282e2bd535",
  "app_id": "kubelet",
  "display_on_public_website": true,
  "tile": {
    "overview": "README.md#Overview",
    "configuration": "README.md#Setup",
    "support": "README.md#Support",
    "changelog": "CHANGELOG.md",
    "description": "Collects container stats from kubelet.",
    "title": "Kubelet",
    "media": [],
    "classifier_tags": [
      "Supported OS::Linux",
      "Supported OS::macOS",
      "Supported OS::Windows",
      "Category::Containers"
    ]
  },
  "author": {
    "support_email": "help@datadoghq.com",
    "name": "Datadog",
    "homepage": "https://www.datadoghq.com",
    "sales_email": "info@datadoghq.com"
  },
  "oauth": {},
>>>>>>> 076cd0ec
  "assets": {
    "integration": {
      "source_type_name": "Kubelet",
      "configuration": {
        "spec": "assets/configuration/spec.yaml"
      },
      "events": {
        "creates_events": false
      },
      "metrics": {
        "prefix": "kubernetes.",
        "check": "kubernetes.cpu.usage.total",
        "metadata_path": "metadata.csv"
      },
      "service_checks": {
        "metadata_path": "assets/service_checks.json"
      }
    }
  }
}<|MERGE_RESOLUTION|>--- conflicted
+++ resolved
@@ -1,28 +1,4 @@
 {
-<<<<<<< HEAD
-  "categories": [
-    "containers"
-  ],
-  "creates_events": false,
-  "display_name": "Kubelet",
-  "guid": "55039e21-7e89-41fb-968c-ab8bf8f25da0",
-  "is_public": true,
-  "maintainer": "help@datadoghq.com",
-  "manifest_version": "1.0.0",
-  "metric_prefix": "kubernetes.",
-  "metric_to_check": "kubernetes.cpu.usage.total",
-  "name": "kubelet",
-  "public_title": "Kubelet",
-  "short_description": "Collects container stats from kubelet.",
-  "support": "core",
-  "supported_os": [
-    "linux",
-    "mac_os",
-    "windows"
-  ],
-  "type": "check",
-  "integration_id": "kubelet",
-=======
   "manifest_version": "2.0.0",
   "app_uuid": "8afd5500-0b72-4574-95f9-81282e2bd535",
   "app_id": "kubelet",
@@ -49,7 +25,6 @@
     "sales_email": "info@datadoghq.com"
   },
   "oauth": {},
->>>>>>> 076cd0ec
   "assets": {
     "integration": {
       "source_type_name": "Kubelet",
