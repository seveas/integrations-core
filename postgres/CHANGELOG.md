--- conflicted
+++ resolved
@@ -4,11 +4,9 @@
 
 ***Fixed***:
 
-<<<<<<< HEAD
 * Prevent Postgres integration from collecting WAL metrics from Aurora instances that cannot be collected ([#15896](https://github.com/DataDog/integrations-core/pull/15896))
-=======
 * Set lower log level for relations metrics truncated ([#15903](https://github.com/DataDog/integrations-core/pull/15903))
->>>>>>> de012d01
+
 
 ## 14.4.0 / 2023-09-19
 
