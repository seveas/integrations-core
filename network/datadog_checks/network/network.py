--- conflicted
+++ resolved
@@ -13,14 +13,8 @@
 import psutil
 from six import PY3, iteritems, itervalues
 
-<<<<<<< HEAD
-from datadog_checks.base import AgentCheck, ConfigurationError, is_affirmative
-from datadog_checks.base.errors import CheckException
-from datadog_checks.base.utils.common import pattern_filter
-=======
 from datadog_checks.base import AgentCheck, ConfigurationError
 from datadog_checks.base.errors import CheckException
->>>>>>> 49e57648
 from datadog_checks.base.utils.platform import Platform
 from datadog_checks.base.utils.subprocess_output import SubprocessOutputEmptyError, get_subprocess_output
 
@@ -246,7 +240,6 @@
 
         expected_metrics = self.get_expected_metrics()
         for m in expected_metrics:
-<<<<<<< HEAD
             assert m in vals_by_metric
         if len(vals_by_metric) > len(expected_metrics):
             unexpected_metrics = set(vals_by_metric.keys()).difference(expected_metrics)
@@ -254,12 +247,6 @@
         if len(vals_by_metric) < len(expected_metrics):
             missing_metrics = set(expected_metrics).difference(vals_by_metric.keys())
             raise CheckException("Missing expected metrics: {}".format(missing_metrics))
-=======
-            assert m in vals_by_metric, 'Missing expected metric {}'.format(m)
-        assert len(vals_by_metric) == len(expected_metrics), 'Expected {} metrics, found {}'.format(
-            len(vals_by_metric), len(expected_metrics)
-        )
->>>>>>> 49e57648
 
         count = 0
         for metric, val in iteritems(vals_by_metric):
