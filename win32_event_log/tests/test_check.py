--- conflicted
+++ resolved
@@ -1,206 +1,15 @@
 # (C) Datadog, Inc. 2018-present
 # All rights reserved
-<<<<<<< HEAD
-# Licensed under Simplified BSD License (see LICENSE)
-import copy
-import logging
-
-=======
 # Licensed under a 3-clause BSD style license (see LICENSE)
->>>>>>> 11243464
 import pytest
 
 from datadog_checks.win32_event_log import Win32EventLogCheck
 
 from .common import INSTANCE
 
-<<<<<<< HEAD
-log = logging.getLogger(__file__)
-
-
-class FakeWmiSampler:
-    def __init__(self):
-        self._wmi_objects = []
-
-    def __getitem__(self, i):
-        return self._wmi_objects[i]
-
-    def __iter__(self):
-        for wmi_object in self._wmi_objects:
-            yield wmi_object
-
-    def sample(self):
-        self._wmi_objects = [
-            {
-                'EventCode': 1000.0,
-                'EventIdentifier': 10.0,
-                'EventType': 20,
-                'InsertionStrings': '[insertionstring]',
-                'Logfile': 'Application',
-                'Message': 'SomeMessage',
-                'SourceName': 'MSQLSERVER',
-                'TimeGenerated': '21001224113047.000000-480',
-                'User': 'FooUser',
-                'Type': 'Error',
-            }
-        ]
-
-    def reset(self):
-        self._wmi_objects = []
-
-    def reset_filter(self, new_filters=None):
-        pass
-
-
-@pytest.fixture
-def mock_get_wmi_sampler():
-    with patch(
-        "datadog_checks.win32_event_log.Win32EventLogWMI._get_running_wmi_sampler", return_value=FakeWmiSampler()
-    ):
-        yield
-
-
-def from_time(year=0, month=0, day=0, hours=0, minutes=0, seconds=0, microseconds=0, timezone=0):
-    "Just return any WMI date"
-    return "20151224113047.000000-480"
-
-
-@pytest.fixture
-def mock_from_time():
-    with patch('datadog_checks.checks.win.wmi.to_time', side_effect=from_time):
-        yield
-
-
-def to_time(wmi_ts):
-    "Just return any time struct"
-    return (2100, 12, 24, 11, 30, 47, 0, 0)
-
-
-@pytest.fixture
-def mock_to_time():
-    with patch('datadog_checks.checks.win.wmi.to_time', side_effect=to_time):
-        yield
-
-
-@pytest.fixture
-def check():
-    return lambda instance: Win32EventLogWMI('win32_event_log', {}, [instance])
-
-
-def test_check(mock_from_time, mock_to_time, check, mock_get_wmi_sampler, aggregator):
-    c = check(INSTANCE)
-    c.check(INSTANCE)
-    c.check(INSTANCE)
-
-    aggregator.assert_event(
-        'SomeMessage',
-        count=1,
-        tags=INSTANCE['tags'],
-        msg_title='Application/MSQLSERVER',
-        event_type='win32_log_event',
-        alert_type='error',
-        source_type_name='event viewer',
-    )
-
-
-def test_check_with_event_format(mock_from_time, mock_to_time, check, mock_get_wmi_sampler, aggregator):
-    instance = {
-        'host': ".",
-        'tags': ["mytag1", "mytag2"],
-        'sites': ["Default Web Site", "Failing site"],
-        'logfile': ["Application"],
-        'type': ["Error", "Warning"],
-        'source_name': ["MSSQLSERVER"],
-        'event_format': [
-            'Logfile',
-            'Message',
-            'SourceName',
-            'EventCode',
-            'EventIdentifier',
-            'EventType',
-            'Message',
-            'InsertionStrings',
-            'TimeGenerated',
-            'Type',
-        ],
-    }
-    c = check(instance)
-    c.check(instance)
-    c.check(instance)
-
-    message = """%%%
-```
-Logfile: Application
-Message: SomeMessage
-SourceName: MSQLSERVER
-EventCode: 1000
-EventIdentifier: 10
-EventType: 20
-Message: SomeMessage
-InsertionStrings: [insertionstring]
-TimeGenerated: 21001224113047.000000-480
-Type: Error
-```
-%%%"""
-
-    aggregator.assert_event(
-        message,
-        count=1,
-        tags=instance['tags'],
-        msg_title='Application/MSQLSERVER',
-        event_type='win32_log_event',
-        alert_type='error',
-        source_type_name='event viewer',
-    )
-
-
-def test_no_filters():
-    instance = {}
-
-    with pytest.raises(ConfigurationError):
-        Win32EventLogWMI('win32_event_log', {}, [instance])
-
-
-def test_filter_source_name(mock_from_time, mock_to_time, mock_get_wmi_sampler):
-    instance = copy.deepcopy(INSTANCE)
-    instance['source_name'] = ['MSSQLSERVER']
-    check = Win32EventLogWMI('win32_event_log', {}, [instance])
-    check.check(instance)
-
-
-def test_filter_event_id(mock_from_time, mock_to_time, mock_get_wmi_sampler):
-    instance = copy.deepcopy(INSTANCE)
-    instance['event_id'] = ['789']
-    check = Win32EventLogWMI('win32_event_log', {}, [instance])
-
-    check.check(instance)
-
-
-def test_filter_message_filters(mock_from_time, mock_to_time, mock_get_wmi_sampler):
-    instance = copy.deepcopy(INSTANCE)
-    instance.update({'message_filters': ['ok']})
-    check = Win32EventLogWMI('win32_event_log', {}, [instance])
-
-    check.check(instance)
-
-
-def test_filter_log_file(mock_from_time, mock_to_time, mock_get_wmi_sampler):
-    instance = copy.deepcopy(INSTANCE)
-    instance.update({'log_file': ['log']})
-    check = Win32EventLogWMI('win32_event_log', {}, [instance])
-
-    check.check(instance)
-
-
-def test_filter_type(mock_from_time, mock_to_time, mock_get_wmi_sampler):
-    instance = copy.deepcopy(INSTANCE)
-    instance.update({'type': ['type']})
-    check = Win32EventLogWMI('win32_event_log', {}, [instance])
-=======
 
 def test_check():
     check = Win32EventLogCheck('win32_event_log', {}, [INSTANCE])
->>>>>>> 11243464
 
     with pytest.raises(NotImplementedError):
         check.check(INSTANCE)