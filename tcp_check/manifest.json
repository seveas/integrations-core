{
<<<<<<< HEAD
  "aliases": [
    "/guides/network_checks",
    "/integrations/tcpcheck"
  ],
  "categories": [
    "network",
    "web"
  ],
  "creates_events": false,
  "display_name": "TCP",
  "guid": "c514029e-0ed8-4c9f-abe5-2fd4096726ba",
  "is_public": true,
  "maintainer": "help@datadoghq.com",
  "manifest_version": "1.0.0",
  "metric_prefix": "network.",
  "metric_to_check": "network.tcp.can_connect",
  "name": "tcp_check",
  "public_title": "TCP Check",
  "short_description": "Monitor TCP connectivity to remote hosts.",
  "support": "core",
  "supported_os": [
    "linux",
    "mac_os",
    "windows"
  ],
  "type": "check",
  "integration_id": "system",
=======
  "manifest_version": "2.0.0",
  "app_uuid": "a675760c-00f7-4bf3-bd0e-c7edfb0e7e82",
  "app_id": "system",
  "display_on_public_website": true,
  "tile": {
    "overview": "README.md#Overview",
    "configuration": "README.md#Setup",
    "support": "README.md#Support",
    "changelog": "CHANGELOG.md",
    "description": "Monitor TCP connectivity to remote hosts.",
    "title": "TCP Check",
    "media": [],
    "classifier_tags": [
      "Supported OS::Linux",
      "Supported OS::macOS",
      "Supported OS::Windows",
      "Category::Network",
      "Category::Web"
    ]
  },
  "author": {
    "support_email": "help@datadoghq.com",
    "name": "Datadog",
    "homepage": "https://www.datadoghq.com",
    "sales_email": "info@datadoghq.com"
  },
  "oauth": {},
>>>>>>> 076cd0ec
  "assets": {
    "integration": {
      "source_type_name": "TCP",
      "configuration": {
        "spec": "assets/configuration/spec.yaml"
      },
      "events": {
        "creates_events": false
      },
      "metrics": {
        "prefix": "network.",
        "check": "network.tcp.can_connect",
        "metadata_path": "metadata.csv"
      },
      "service_checks": {
        "metadata_path": "assets/service_checks.json"
      }
    }
  }
}<|MERGE_RESOLUTION|>--- conflicted
+++ resolved
@@ -1,33 +1,4 @@
 {
-<<<<<<< HEAD
-  "aliases": [
-    "/guides/network_checks",
-    "/integrations/tcpcheck"
-  ],
-  "categories": [
-    "network",
-    "web"
-  ],
-  "creates_events": false,
-  "display_name": "TCP",
-  "guid": "c514029e-0ed8-4c9f-abe5-2fd4096726ba",
-  "is_public": true,
-  "maintainer": "help@datadoghq.com",
-  "manifest_version": "1.0.0",
-  "metric_prefix": "network.",
-  "metric_to_check": "network.tcp.can_connect",
-  "name": "tcp_check",
-  "public_title": "TCP Check",
-  "short_description": "Monitor TCP connectivity to remote hosts.",
-  "support": "core",
-  "supported_os": [
-    "linux",
-    "mac_os",
-    "windows"
-  ],
-  "type": "check",
-  "integration_id": "system",
-=======
   "manifest_version": "2.0.0",
   "app_uuid": "a675760c-00f7-4bf3-bd0e-c7edfb0e7e82",
   "app_id": "system",
@@ -55,7 +26,6 @@
     "sales_email": "info@datadoghq.com"
   },
   "oauth": {},
->>>>>>> 076cd0ec
   "assets": {
     "integration": {
       "source_type_name": "TCP",
